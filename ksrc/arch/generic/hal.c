/**
 *   @ingroup hal
 *   @file
 *
 *   Generic Real-Time HAL.
 *   Copyright &copy; 2005 Philippe Gerum.
 *
 *   This program is free software; you can redistribute it and/or modify
 *   it under the terms of the GNU General Public License as published by
 *   the Free Software Foundation, Inc., 675 Mass Ave, Cambridge MA 02139,
 *   USA; either version 2 of the License, or (at your option) any later
 *   version.
 *
 *   This program is distributed in the hope that it will be useful,
 *   but WITHOUT ANY WARRANTY; without even the implied warranty of
 *   MERCHANTABILITY or FITNESS FOR A PARTICULAR PURPOSE.  See the
 *   GNU General Public License for more details.
 *
 *   You should have received a copy of the GNU General Public License
 *   along with this program; if not, write to the Free Software
 *   Foundation, Inc., 59 Temple Place - Suite 330, Boston, MA 02111-1307, USA.
 */

/**
 * @defgroup hal HAL.
 *
 * Generic Adeos-based hardware abstraction layer.
 *
 *@{*/

#include <linux/version.h>
#include <linux/slab.h>
#include <linux/errno.h>
#include <linux/module.h>
#include <linux/console.h>
#include <linux/kallsyms.h>
#include <linux/bitops.h>
#if LINUX_VERSION_CODE >= KERNEL_VERSION(2,6,0)
#include <linux/hardirq.h>
#else
#include <asm/hardirq.h>
#endif
#include <asm/system.h>
#include <asm/irq.h>
#include <asm/xenomai/hal.h>
#include <stdarg.h>

MODULE_LICENSE("GPL");

unsigned long rthal_cpufreq_arg;
module_param_named(cpufreq, rthal_cpufreq_arg, ulong, 0444);

unsigned long rthal_timerfreq_arg;
module_param_named(timerfreq, rthal_timerfreq_arg, ulong, 0444);

unsigned long rthal_clockfreq_arg;
module_param_named(clockfreq, rthal_clockfreq_arg, ulong, 0444);

#ifdef CONFIG_SMP
static unsigned long supported_cpus_arg = -1;
module_param_named(supported_cpus, supported_cpus_arg, ulong, 0444);

cpumask_t rthal_supported_cpus;
EXPORT_SYMBOL(rthal_supported_cpus);
#endif /* CONFIG_SMP */

static int rthal_init_done;

<<<<<<< HEAD
=======
static unsigned long rthal_apc_map;

>>>>>>> 8400dd54
static rthal_spinlock_t rthal_apc_lock = RTHAL_SPIN_LOCK_UNLOCKED;

static atomic_t rthal_sync_count = ATOMIC_INIT(1);

rthal_pipeline_stage_t rthal_domain;

struct rthal_calibration_data rthal_tunables;

rthal_trap_handler_t rthal_trap_handler;

unsigned rthal_realtime_faults[RTHAL_NR_CPUS][RTHAL_NR_FAULTS];
EXPORT_SYMBOL_GPL(rthal_realtime_faults);

unsigned long rthal_apc_map;
EXPORT_SYMBOL_GPL(rthal_apc_map);

struct rthal_apc_desc rthal_apc_table[RTHAL_NR_APCS];
EXPORT_SYMBOL_GPL(rthal_apc_table);

volatile int rthal_sync_op;

unsigned long rthal_apc_pending[RTHAL_NR_CPUS];

unsigned int rthal_apc_virq;

unsigned long rthal_critical_enter(void (*synch) (void))
{
    unsigned long flags = rthal_grab_superlock(synch);

    if (atomic_dec_and_test(&rthal_sync_count))
	rthal_sync_op = 0;
    else if (synch != NULL)
	printk(KERN_WARNING "Xenomai: Nested critical sync will fail.\n");

    return flags;
}

void rthal_critical_exit(unsigned long flags)
{
    atomic_inc(&rthal_sync_count);
    rthal_release_superlock(flags);
}

/**
 * @fn int rthal_irq_request(unsigned irq, rthal_irq_handler_t handler, rthal_irq_ackfn_t ackfn, void *cookie)
 *
 * @brief Install a real-time interrupt handler.
 *
 * Installs an interrupt handler for the specified IRQ line by
 * requesting the appropriate Adeos virtualization service. The
 * handler is invoked by Adeos on behalf of the Xenomai domain
 * context.  Once installed, the HAL interrupt handler will be called
 * prior to the regular Linux handler for the same interrupt source.
 *
 * @param irq The hardware interrupt channel to install a handler on.
 * This value is architecture-dependent.
 *
 * @param handler The address of a valid interrupt service routine.
 * This handler will be called each time the corresponding IRQ is
 * delivered, and will be passed the @a cookie value unmodified.
 *
 * @param ackfn The address of an optional interrupt acknowledge
 * routine, aimed at replacing the one provided by Adeos. Only very
 * specific situations actually require to override the default Adeos
 * setting for this parameter, like having to acknowledge non-standard
 * PIC hardware. If @a ackfn is NULL, the default Adeos routine will
 * be used instead.
 *
 * @param cookie A user-defined opaque cookie the HAL will pass to the
 * interrupt handler as its sole argument.
 *
 * @return 0 is returned upon success. Otherwise:
 *
 * - -EBUSY is returned if an interrupt handler is already installed.
 * rthal_irq_release() must be issued first before a handler is
 * installed anew.
 *
 * - -EINVAL is returned if @a irq is invalid or @a handler is NULL.
 *
 * - Other error codes might be returned in case some internal error
 * happens at the Adeos level. Such error might caused by conflicting
 * Adeos requests made by third-party code.
 *
 * Environments:
 *
 * This service can be called from:
 *
 * - Any domain context.
 */

int rthal_irq_request(unsigned irq,
		      rthal_irq_handler_t handler,
		      rthal_irq_ackfn_t ackfn, void *cookie)
{
    if (handler == NULL || irq >= IPIPE_NR_IRQS)
	return -EINVAL;

    return rthal_virtualize_irq(&rthal_domain,
				irq,
				handler,
				cookie,
				ackfn,
				IPIPE_HANDLE_MASK | IPIPE_WIRED_MASK |
				IPIPE_EXCLUSIVE_MASK);
}

/**
 * @fn int rthal_irq_release(unsigned irq)
 *
 * @brief Uninstall a real-time interrupt handler.
 *
 * Uninstalls an interrupt handler previously attached using the
 * rthal_irq_request() service.
 *
 * @param irq The hardware interrupt channel to uninstall a handler
 * from.  This value is architecture-dependent.
 *
 * @return 0 is returned upon success. Otherwise:
 *
 * - -EINVAL is returned if @a irq is invalid.
 *
 * - Other error codes might be returned in case some internal error
 * happens at the Adeos level. Such error might caused by conflicting
 * Adeos requests made by third-party code.
 *
 * Environments:
 *
 * This service can be called from:
 *
 * - Any domain context.
 */

int rthal_irq_release(unsigned irq)
{
    if (irq >= IPIPE_NR_IRQS)
	return -EINVAL;

    return rthal_virtualize_irq(&rthal_domain,
				irq, NULL, NULL, NULL, IPIPE_PASS_MASK);
}

/**
 * @fn int rthal_irq_host_request(unsigned irq,rthal_irq_host_handler_t handler,char *name,void *dev_id)
 *
 * @brief Install a shared Linux interrupt handler.
 *
 * Installs a shared interrupt handler in the Linux domain for the
 * given interrupt source.  The handler is appended to the existing
 * list of Linux handlers for this interrupt source.
 *
 * @param irq The interrupt source to attach the shared handler to.
 * This value is architecture-dependent.
 *
 * @param handler The address of a valid interrupt service routine.
 * This handler will be called each time the corresponding IRQ is
 * delivered, as part of the chain of existing regular Linux handlers
 * for this interrupt source. The handler prototype is the same as the
 * one required by the request_irq() service provided by the Linux
 * kernel.
 *
 * @param name is a symbolic name identifying the handler which will
 * get reported through the /proc/interrupts interface.
 *
 * @param dev_id is a unique device id, identical in essence to the
 * one requested by the request_irq() service.
 *
 * @return 0 is returned upon success. Otherwise:
 *
 * - -EINVAL is returned if @a irq is invalid or @a handler is NULL.
 *
 * Environments:
 *
 * This service can be called from:
 *
 * - Linux domain context.
 */

/**
 * @fn int rthal_irq_host_release (unsigned irq,void *dev_id)
 *
 * @brief Uninstall a shared Linux interrupt handler.
 *
 * Uninstalls a shared interrupt handler from the Linux domain for the
 * given interrupt source.  The handler is removed from the existing
 * list of Linux handlers for this interrupt source.
 *
 * @param irq The interrupt source to detach the shared handler from.
 * This value is architecture-dependent.
 *
 * @param dev_id is a valid device id, identical in essence to the one
 * requested by the free_irq() service provided by the Linux
 * kernel. This value will be used to locate the handler to remove
 * from the chain of existing Linux handlers for the given interrupt
 * source. This parameter must match the device id. passed to
 * rthal_irq_host_request() for the same handler instance.
 *
 * @return 0 is returned upon success. Otherwise:
 *
 * - -EINVAL is returned if @a irq is invalid.
 *
 * Environments:
 *
 * This service can be called from:
 *
 * - Linux domain context.
 */

/**
 * @fn void rthal_irq_host_pend (unsigned irq)
 *
 * @brief Propagate an IRQ event to Linux.
 *
 * Causes the given IRQ to be propagated down to the Adeos pipeline to
 * the Linux kernel. This operation is typically used after the given
 * IRQ has been processed into the Xenomai domain by a real-time
 * interrupt handler (see rthal_irq_request()), in case such interrupt
 * must also be handled by the Linux kernel.
 *
 * @param irq The interrupt number to propagate.  This value is
 * architecture-dependent.
 *
 * Environments:
 *
 * This service can be called from:
 *
 * - Xenomai domain context.
 */

/**
 * @fn int rthal_irq_affinity (unsigned irq,cpumask_t cpumask,cpumask_t *oldmask)
 *
 * @brief Set/Get processor affinity for external interrupt.
 *
 * On SMP systems, this service ensures that the given interrupt is
 * preferably dispatched to the specified set of processors. The
 * previous affinity mask is returned by this service.
 *
 * @param irq The interrupt source whose processor affinity is
 * affected by the operation. Only external interrupts can have their
 * affinity changed/queried, thus virtual interrupt numbers allocated
 * by rthal_alloc_virq() are invalid values for this parameter.
 *
 * @param cpumask A list of CPU identifiers passed as a bitmask
 * representing the new affinity for this interrupt. A zero value
 * cause this service to return the current affinity mask without
 * changing it.
 *
 * @param oldmask If non-NULL, a pointer to a memory area which will
 * bve overwritten by the previous affinity mask used for this
 * interrupt source, or a zeroed mask if an error occurred.  This
 * service always returns a zeroed mask on uniprocessor systems.
 *
 * @return 0 is returned upon success. Otherwise:
 *
 * - -EINVAL is returned if @a irq is invalid.
 *
 * Environments:
 *
 * This service can be called from:
 *
 * - Linux domain context.
 */

#ifdef CONFIG_SMP

int rthal_irq_affinity(unsigned irq, cpumask_t cpumask, cpumask_t *oldmask)
{
    cpumask_t _oldmask;

    if (irq >= IPIPE_NR_XIRQS)
	return -EINVAL;

    _oldmask = rthal_set_irq_affinity(irq, cpumask);

    if (oldmask)
	*oldmask = _oldmask;

    return cpus_empty(_oldmask) ? -EINVAL : 0;
}

#else /* !CONFIG_SMP */

int rthal_irq_affinity(unsigned irq, cpumask_t cpumask, cpumask_t *oldmask)
{
    return 0;
}

#endif /* CONFIG_SMP */

/**
 * @fn int rthal_trap_catch (rthal_trap_handler_t handler)
 *
 * @brief Installs a fault handler.
 *
 * The HAL attempts to invoke a fault handler whenever an uncontrolled
 * exception or fault is caught at machine level. This service allows
 * to install a user-defined handler for such events.
 *
 * @param handler The address of the fault handler to call upon
 * exception condition. The handler is passed the address of the
 * low-level information block describing the fault as passed by
 * Adeos. Its layout is implementation-dependent.
 *
 * @return The address of the fault handler previously installed.
 *
 * Environments:
 *
 * This service can be called from:
 *
 * - Any domain context.
 */

rthal_trap_handler_t rthal_trap_catch(rthal_trap_handler_t handler)
{
    return (rthal_trap_handler_t) xchg(&rthal_trap_handler, handler);
}

static void rthal_apc_handler(unsigned virq, void *arg)
{
    void (*handler) (void *), *cookie;
    int cpu;

    rthal_spin_lock(&rthal_apc_lock);

    cpu = rthal_processor_id();

    /* <!> This loop is not protected against a handler becoming
       unavailable while processing the pending queue; the software
       must make sure to uninstall all apcs before eventually
       unloading any module that may contain apc handlers. We keep the
       handler affinity with the poster's CPU, so that the handler is
       invoked on the same CPU than the code which called
       rthal_apc_schedule(). */

    while (rthal_apc_pending[cpu] != 0) {
	int apc = ffnz(rthal_apc_pending[cpu]);
	clear_bit(apc, &rthal_apc_pending[cpu]);
	handler = rthal_apc_table[apc].handler;
	cookie = rthal_apc_table[apc].cookie;
	rthal_apc_table[apc].hits[cpu]++;
	rthal_spin_unlock(&rthal_apc_lock);
	handler(cookie);
	rthal_spin_lock(&rthal_apc_lock);
    }

    rthal_spin_unlock(&rthal_apc_lock);
}

#ifdef CONFIG_PREEMPT_RT

/* On PREEMPT_RT, we need to invoke the apc handlers over a process
   context, so that the latter can access non-atomic kernel services
   properly. So the Adeos virq is only used to kick a per-CPU apc
   server process which in turns runs the apc dispatcher. A bit
   twisted, but indeed consistent with the threaded IRQ model of
   PREEMPT_RT. */

#include <linux/kthread.h>

static struct task_struct *rthal_apc_servers[RTHAL_NR_CPUS];

static int rthal_apc_thread(void *data)
{
    unsigned cpu = (unsigned)(unsigned long)data;

    set_cpus_allowed(current, cpumask_of_cpu(cpu));
    sigfillset(&current->blocked);
    current->flags |= PF_NOFREEZE;
    /* Use highest priority here, since some apc handlers might
       require to run as soon as possible after the request has been
       pended. */
    rthal_setsched_root(current, SCHED_FIFO, MAX_RT_PRIO - 1);

    while (!kthread_should_stop()) {
	set_current_state(TASK_INTERRUPTIBLE);
	schedule();
	rthal_apc_handler(0);
    }

    __set_current_state(TASK_RUNNING);

    return 0;
}

void rthal_apc_kicker(unsigned virq, void *cookie)
{
    wake_up_process(rthal_apc_servers[smp_processor_id()]);
}

#define rthal_apc_trampoline rthal_apc_kicker

#else /* !CONFIG_PREEMPT_RT */

#define rthal_apc_trampoline rthal_apc_handler

#endif /* CONFIG_PREEMPT_RT */

/**
 * @fn int rthal_apc_alloc (const char *name,void (*handler)(void *cookie),void *cookie)
 *
 * @brief Allocate an APC slot.
 *
 * APC is the acronym for Asynchronous Procedure Call, a mean by which
 * activities from the Xenomai domain can schedule deferred
 * invocations of handlers to be run into the Linux domain, as soon as
 * possible when the Linux kernel gets back in control. Up to
 * BITS_PER_LONG APC slots can be active at any point in time. APC
 * support is built upon Adeos's virtual interrupt support.
 *
 * The HAL guarantees that any Linux kernel service which would be
 * callable from a regular Linux interrupt handler is also available
 * to APC handlers, including over PREEMPT_RT kernels exhibiting a
 * threaded IRQ model.
 *
 * @param name is a symbolic name identifying the APC which will get
 * reported through the /proc/xenomai/apc interface. Passing NULL to
 * create an anonymous APC is allowed.
 *
 * @param handler The address of the fault handler to call upon
 * exception condition. The handle will be passed the @a cookie value
 * unmodified.
 *
 * @param cookie A user-defined opaque cookie the HAL will pass to the
 * APC handler as its sole argument.
 *
 * @return an valid APC id. is returned upon success, or a negative
 * error code otherwise:
 *
 * - -EINVAL is returned if @a handler is invalid.
 *
 * - -EBUSY is returned if no more APC slots are available.
 *
 * Environments:
 *
 * This service can be called from:
 *
 * - Linux domain context.
 */

int rthal_apc_alloc(const char *name,
		    void (*handler) (void *cookie), void *cookie)
{
	unsigned long flags;
	int apc;

	if (handler == NULL)
		return -EINVAL;

	rthal_spin_lock_irqsave(&rthal_apc_lock, flags);

	if (rthal_apc_map == ~0) {
		apc = -EBUSY;
		goto out;
	}

	apc = ffz(rthal_apc_map);
	__set_bit(apc, &rthal_apc_map);
	rthal_apc_table[apc].handler = handler;
	rthal_apc_table[apc].cookie = cookie;
	rthal_apc_table[apc].name = name;
out:
	rthal_spin_unlock_irqrestore(&rthal_apc_lock, flags);

	return apc;
}

/**
 * @fn int rthal_apc_free (int apc)
 *
 * @brief Releases an APC slot.
 *
 * This service deallocates an APC slot obtained by rthal_apc_alloc().
 *
 * @param apc The APC id. to release, as returned by a successful call
 * to the rthal_apc_alloc() service.
 *
 * Environments:
 *
 * This service can be called from:
 *
 * - Any domain context.
 */

void rthal_apc_free(int apc)
{
	BUG_ON(apc < 0 || apc >= RTHAL_NR_APCS);
<<<<<<< HEAD
        clear_bit(apc, &rthal_apc_map);
}

=======
	clear_bit(apc, &rthal_apc_map);
}

#ifdef CONFIG_PROC_FS

struct proc_dir_entry *rthal_proc_root;

static int hal_read_proc(char *page,
			 char **start,
			 off_t off, int count, int *eof, void *data)
{
    int len, major, minor, patchlevel;

    major = IPIPE_MAJOR_NUMBER;
    minor = IPIPE_MINOR_NUMBER;
    patchlevel = IPIPE_PATCH_NUMBER;

    len = sprintf(page, "%d.%d-%.2d\n", major, minor, patchlevel);
    len -= off;
    if (len <= off + count)
	*eof = 1;
    *start = page + off;
    if (len > count)
	len = count;
    if (len < 0)
	len = 0;

    return len;
}

static int faults_read_proc(char *page,
			    char **start,
			    off_t off, int count, int *eof, void *data)
{
    int len = 0, cpu, trap;
    char *p = page;

    p += sprintf(p, "TRAP ");

    for_each_online_cpu(cpu) {
	p += sprintf(p, "        CPU%d", cpu);
    }

    for (trap = 0; rthal_fault_labels[trap] != NULL; trap++) {

	if (!*rthal_fault_labels[trap])
	    continue;

	p += sprintf(p, "\n%3d: ", trap);

	for_each_online_cpu(cpu) {
	    p += sprintf(p, "%12u", rthal_realtime_faults[cpu][trap]);
	}

	p += sprintf(p, "    (%s)", rthal_fault_labels[trap]);
    }

    p += sprintf(p, "\n");

    len = p - page - off;
    if (len <= off + count)
	*eof = 1;
    *start = page + off;
    if (len > count)
	len = count;
    if (len < 0)
	len = 0;

    return len;
}

static int apc_read_proc(char *page,
			 char **start,
			 off_t off, int count, int *eof, void *data)
{
    int len = 0, cpu, apc;
    char *p = page;

    p += sprintf(p, "APC ");

    for_each_online_cpu(cpu) {
	p += sprintf(p, "         CPU%d", cpu);
    }

    for (apc = 0; apc < BITS_PER_LONG; apc++) {
	if (!test_bit(apc, &rthal_apc_map))
	    continue;           /* Not hooked. */

	p += sprintf(p, "\n%3d: ", apc);

	for_each_online_cpu(cpu) {
	    p += sprintf(p, "%12lu", rthal_apc_table[apc].hits[cpu]);
	}

	if (rthal_apc_table[apc].name)
	    p += sprintf(p, "    (%s)", rthal_apc_table[apc].name);
    }

    p += sprintf(p, "\n");

    len = p - page - off;
    if (len <= off + count)
	*eof = 1;
    *start = page + off;
    if (len > count)
	len = count;
    if (len < 0)
	len = 0;

    return len;
}

struct proc_dir_entry *rthal_add_proc_leaf(const char *name,
					   read_proc_t rdproc,
					   write_proc_t wrproc,
					   void *data,
					   struct proc_dir_entry *parent)
{
	int mode = wrproc ? 0644 : 0444;
	struct proc_dir_entry *entry;

	entry = create_proc_entry(name, mode, parent);
	if (entry == NULL)
		return NULL;

	entry->nlink = 1;
	entry->data = data;
	entry->read_proc = rdproc;
	entry->write_proc = wrproc;
	wrap_proc_dir_entry_owner(entry);

	return entry;
}
EXPORT_SYMBOL_GPL(rthal_add_proc_leaf);

struct proc_dir_entry *rthal_add_proc_seq(const char *name,
					  struct file_operations *fops,
					  size_t size,
					  struct proc_dir_entry *parent)
{
	struct proc_dir_entry *entry;

	entry = create_proc_entry(name, 0, parent);
	if (entry == NULL)
		return NULL;

	entry->proc_fops = fops;
	wrap_proc_dir_entry_owner(entry);

	if (size)
		entry->size = size;

	return entry;
}
EXPORT_SYMBOL_GPL(rthal_add_proc_seq);

static int rthal_proc_register(void)
{
	rthal_proc_root = create_proc_entry("xenomai", S_IFDIR, 0);
	if (rthal_proc_root == NULL) {
		printk(KERN_ERR "Xenomai: Unable to initialize /proc/xenomai.\n");
		return -1;
	}

	wrap_proc_dir_entry_owner(rthal_proc_root);

	rthal_add_proc_leaf("hal", &hal_read_proc, NULL, NULL, rthal_proc_root);
	rthal_add_proc_leaf("faults",
			    &faults_read_proc, NULL, NULL, rthal_proc_root);
	rthal_add_proc_leaf("apc", &apc_read_proc, NULL, NULL, rthal_proc_root);

	rthal_nmi_proc_register();

	return 0;
}

static void rthal_proc_unregister(void)
{
    rthal_nmi_proc_unregister();
    remove_proc_entry("hal", rthal_proc_root);
    remove_proc_entry("faults", rthal_proc_root);
    remove_proc_entry("apc", rthal_proc_root);
    remove_proc_entry("xenomai", NULL);
}

#endif /* CONFIG_PROC_FS */

>>>>>>> 8400dd54
int rthal_init(void)
{
    int err;

    err = rthal_arch_init();

    if (err)
	goto out;

#ifdef CONFIG_SMP
    {
	int cpu;
	cpus_clear(rthal_supported_cpus);
	for (cpu = 0; cpu < BITS_PER_LONG; cpu++)
	    if (supported_cpus_arg & (1 << cpu))
		cpu_set(cpu, rthal_supported_cpus);
    }
#endif /* CONFIG_SMP */

    /*
     * The arch-dependent support must have updated the various
     * frequency args as required.
     */

    /* check the CPU frequency first and abort if it's invalid */
    if (rthal_cpufreq_arg == 0) {
	printk(KERN_ERR "Xenomai has detected a CPU frequency of 0. Aborting.\n");
	return -ENODEV;
    }

    rthal_tunables.cpu_freq = rthal_cpufreq_arg;
    rthal_tunables.timer_freq = rthal_timerfreq_arg;
    rthal_tunables.clock_freq = rthal_clockfreq_arg;

    /*
     * Allocate a virtual interrupt to handle apcs within the Linux
     * domain.
     */
    rthal_apc_virq = rthal_alloc_virq();

    if (!rthal_apc_virq) {
	printk(KERN_ERR "Xenomai: No virtual interrupt available.\n");
	err = -EBUSY;
	goto out_arch_cleanup;
    }

    err = rthal_virtualize_irq(rthal_current_domain,
			       rthal_apc_virq,
			       &rthal_apc_trampoline,
			       NULL, NULL, IPIPE_HANDLE_MASK);
    if (err) {
	printk(KERN_ERR "Xenomai: Failed to virtualize IRQ.\n");
	goto out_free_irq;
    }
#ifdef CONFIG_PREEMPT_RT
    {
	int cpu;
	for_each_online_cpu(cpu) {
	    rthal_apc_servers[cpu] =
		kthread_create(&rthal_apc_thread, (void *)(unsigned long)cpu,
			       "apc/%d", cpu);
	    if (!rthal_apc_servers[cpu])
		goto out_kthread_stop;
	    wake_up_process(rthal_apc_servers[cpu]);
	}
    }
#endif /* CONFIG_PREEMPT_RT */

    err = rthal_register_domain(&rthal_domain,
				"Xenomai",
				RTHAL_DOMAIN_ID,
				RTHAL_XENO_PRIO, &rthal_domain_entry);
    if (!err)
	rthal_init_done = 1;
    else {
#ifdef __ipipe_pipeline_head
	if (err == -EAGAIN) {
	    printk(KERN_ERR
		   "Xenomai: the real-time domain cannot head the pipeline,\n");
	    printk(KERN_ERR
		   "         either unload domain %s or disable CONFIG_XENO_OPT_PIPELINE_HEAD.\n",
		   __ipipe_pipeline_head()->name);
	} else
#endif
	    printk(KERN_ERR "Xenomai: Domain registration failed (%d).\n", err);

<<<<<<< HEAD
        goto fail;
=======
	goto out_proc_unregister;
>>>>>>> 8400dd54
    }

    return 0;

  fail:
#ifdef CONFIG_PREEMPT_RT
  out_kthread_stop:
    {
	int cpu;
	for_each_online_cpu(cpu) {
	    if (rthal_apc_servers[cpu])
		kthread_stop(rthal_apc_servers[cpu]);
	}
    }
#endif /* CONFIG_PREEMPT_RT */
    rthal_virtualize_irq(rthal_current_domain, rthal_apc_virq, NULL, NULL, NULL,
			 0);

  out_free_irq:
    rthal_free_virq(rthal_apc_virq);

  out_arch_cleanup:
    rthal_arch_cleanup();

  out:
    return err;
}

void rthal_exit(void)
{
    if (rthal_apc_virq) {
	rthal_virtualize_irq(rthal_current_domain, rthal_apc_virq, NULL, NULL,
			     NULL, 0);
	rthal_free_virq(rthal_apc_virq);
#ifdef CONFIG_PREEMPT_RT
	{
	    int cpu;
	    for_each_online_cpu(cpu) {
		kthread_stop(rthal_apc_servers[cpu]);
	    }
	}
#endif /* CONFIG_PREEMPT_RT */
    }

    if (rthal_init_done)
	rthal_unregister_domain(&rthal_domain);

    rthal_arch_cleanup();
}

unsigned long long __rthal_generic_full_divmod64(unsigned long long a,
						 unsigned long long b,
						 unsigned long long *rem)
{
	unsigned long long q = 0, r = a;
	int i;

	for (i = fls(a >> 32) - fls(b >> 32), b <<= i; i >= 0; i--, b >>= 1) {
		q <<= 1;
		if (b <= r) {
			r -= b;
			q++;
		}
	}

	if (rem)
		*rem = r;
	return q;
}

/**
 * @fn int rthal_irq_enable(unsigned irq)
 *
 * @brief Enable an interrupt source.
 *
 * Enables an interrupt source at PIC level. Since Adeos masks and
 * acknowledges the associated interrupt source upon IRQ receipt, this
 * action is usually needed whenever the HAL handler does not
 * propagate the IRQ event to the Linux domain, thus preventing the
 * regular Linux interrupt handling code from re-enabling said
 * source. After this call has returned, IRQs from the given source
 * will be enabled again.
 *
 * @param irq The interrupt source to enable.  This value is
 * architecture-dependent.
 *
 * @return 0 is returned upon success. Otherwise:
 *
 * - -EINVAL is returned if @a irq is invalid.
 *
 * - Other error codes might be returned in case some internal error
 * happens at the Adeos level. Such error might caused by conflicting
 * Adeos requests made by third-party code.
 *
 * Environments:
 *
 * This service can be called from:
 *
 * - Any domain context.
 */

/**
 * @fn int rthal_irq_disable(unsigned irq)
 *
 * @brief Disable an interrupt source.
 *
 * Disables an interrupt source at PIC level. After this call has
 * returned, no more IRQs from the given source will be allowed, until
 * the latter is enabled again using rthal_irq_enable().
 *
 * @param irq The interrupt source to disable.  This value is
 * architecture-dependent.
 *
 * @return 0 is returned upon success. Otherwise:
 *
 * - -EINVAL is returned if @a irq is invalid.
 *
 * - Other error codes might be returned in case some internal error
 * happens at the Adeos level. Such error might caused by conflicting
 * Adeos requests made by third-party code.
 *
 * Environments:
 *
 * This service can be called from:
 *
 * - Any domain context.
 */

/**
 * \fn int rthal_timer_request(void (*tick_handler)(void),
 *             void (*mode_emul)(enum clock_event_mode mode, struct clock_event_device *cdev),
 *             int (*tick_emul)(unsigned long delay, struct clock_event_device *cdev), int cpu)
 * \brief Grab the hardware timer.
 *
 * rthal_timer_request() grabs and tunes the hardware timer in oneshot
 * mode in order to clock the master time base.
 *
 * A user-defined routine is registered as the clock tick handler.
 * This handler will always be invoked on behalf of the Xenomai domain
 * for each incoming tick.
 *
 * Hooks for emulating oneshot mode for the tick device are accepted
 * when CONFIG_GENERIC_CLOCKEVENTS is defined for the host
 * kernel. Host tick emulation is a way to share the clockchip
 * hardware between Linux and Xenomai, when the former provides
 * support for oneshot timing (i.e. high resolution timers and no-HZ
 * scheduler ticking).
 *
 * @param tick_handler The address of the Xenomai tick handler which will
 * process each incoming tick.
 *
 * @param mode_emul The optional address of a callback to be invoked
 * upon mode switch of the host tick device, notified by the Linux
 * kernel. This parameter is only considered whenever
 * CONFIG_GENERIC_CLOCKEVENTS is defined.
 *
 * @param tick_emul The optional address of a callback to be invoked
 * upon setup of the next shot date for the host tick device, notified
 * by the Linux kernel. This parameter is only considered whenever
 * CONFIG_GENERIC_CLOCKEVENTS is defined.
 *
 * @param cpu The CPU number to grab the timer from.
 *
 * @return a positive value is returned on success, representing the
 * duration of a Linux periodic tick expressed as a count of
 * nanoseconds; zero should be returned when the Linux kernel does not
 * undergo periodic timing on the given CPU (e.g. oneshot
 * mode). Otherwise:
 *
 * - -EBUSY is returned if the hardware timer has already been
 * grabbed.  rthal_timer_request() must be issued before
 * rthal_timer_request() is called again.
 *
 * - -ENODEV is returned if the hardware timer cannot be used.  This
 * situation may occur after the kernel disabled the timer due to
 * invalid calibration results; in such a case, such hardware is
 * unusable for any timing duties.
 *
 * Environments:
 *
 * This service can be called from:
 *
 * - Linux domain context.
 */

/**
 * \fn void rthal_timer_release(int cpu)
 * \brief Release the hardware timer.
 *
 * Releases the hardware timer, thus reverting the effect of a
 * previous call to rthal_timer_request(). In case the timer hardware
 * is shared with Linux, a periodic setup suitable for the Linux
 * kernel will be reset.
 *
 * @param cpu The CPU number the timer was grabbed from.
 *
 * Environments:
 *
 * This service can be called from:
 *
 * - Linux domain context.
 */

/**
 * @fn int rthal_apc_schedule (int apc)
 *
 * @brief Schedule an APC invocation.
 *
 * This service marks the APC as pending for the Linux domain, so that
 * its handler will be called as soon as possible, when the Linux
 * domain gets back in control.
 *
 * When posted from the Linux domain, the APC handler is fired as soon
 * as the interrupt mask is explicitly cleared by some kernel
 * code. When posted from the Xenomai domain, the APC handler is
 * fired as soon as the Linux domain is resumed, i.e. after Xenomai has
 * completed all its pending duties.
 *
 * @param apc The APC id. to schedule.
 *
 * This service can be called from:
 *
 * - Any domain context, albeit the usual calling place is from the
 * Xenomai domain.
 */

/*@}*/

EXPORT_SYMBOL(rthal_irq_request);
EXPORT_SYMBOL(rthal_irq_release);
EXPORT_SYMBOL(rthal_irq_enable);
EXPORT_SYMBOL(rthal_irq_disable);
EXPORT_SYMBOL(rthal_irq_end);
EXPORT_SYMBOL(rthal_irq_host_request);
EXPORT_SYMBOL(rthal_irq_host_release);
EXPORT_SYMBOL(rthal_irq_affinity);
EXPORT_SYMBOL(rthal_trap_catch);
EXPORT_SYMBOL(rthal_timer_request);
EXPORT_SYMBOL(rthal_timer_release);
EXPORT_SYMBOL(rthal_timer_calibrate);
EXPORT_SYMBOL(rthal_apc_alloc);
EXPORT_SYMBOL(rthal_apc_free);

EXPORT_SYMBOL(rthal_critical_enter);
EXPORT_SYMBOL(rthal_critical_exit);

EXPORT_SYMBOL(rthal_domain);
EXPORT_SYMBOL(rthal_tunables);

EXPORT_SYMBOL(rthal_init);
EXPORT_SYMBOL(rthal_exit);
EXPORT_SYMBOL(__rthal_generic_full_divmod64);
EXPORT_SYMBOL(rthal_apc_virq);
EXPORT_SYMBOL(rthal_apc_pending);

#if LINUX_VERSION_CODE >= KERNEL_VERSION(2,6,27)
EXPORT_SYMBOL_GPL(kill_proc_info);
#endif<|MERGE_RESOLUTION|>--- conflicted
+++ resolved
@@ -66,11 +66,6 @@
 
 static int rthal_init_done;
 
-<<<<<<< HEAD
-=======
-static unsigned long rthal_apc_map;
-
->>>>>>> 8400dd54
 static rthal_spinlock_t rthal_apc_lock = RTHAL_SPIN_LOCK_UNLOCKED;
 
 static atomic_t rthal_sync_count = ATOMIC_INIT(1);
@@ -557,199 +552,9 @@
 void rthal_apc_free(int apc)
 {
 	BUG_ON(apc < 0 || apc >= RTHAL_NR_APCS);
-<<<<<<< HEAD
         clear_bit(apc, &rthal_apc_map);
 }
 
-=======
-	clear_bit(apc, &rthal_apc_map);
-}
-
-#ifdef CONFIG_PROC_FS
-
-struct proc_dir_entry *rthal_proc_root;
-
-static int hal_read_proc(char *page,
-			 char **start,
-			 off_t off, int count, int *eof, void *data)
-{
-    int len, major, minor, patchlevel;
-
-    major = IPIPE_MAJOR_NUMBER;
-    minor = IPIPE_MINOR_NUMBER;
-    patchlevel = IPIPE_PATCH_NUMBER;
-
-    len = sprintf(page, "%d.%d-%.2d\n", major, minor, patchlevel);
-    len -= off;
-    if (len <= off + count)
-	*eof = 1;
-    *start = page + off;
-    if (len > count)
-	len = count;
-    if (len < 0)
-	len = 0;
-
-    return len;
-}
-
-static int faults_read_proc(char *page,
-			    char **start,
-			    off_t off, int count, int *eof, void *data)
-{
-    int len = 0, cpu, trap;
-    char *p = page;
-
-    p += sprintf(p, "TRAP ");
-
-    for_each_online_cpu(cpu) {
-	p += sprintf(p, "        CPU%d", cpu);
-    }
-
-    for (trap = 0; rthal_fault_labels[trap] != NULL; trap++) {
-
-	if (!*rthal_fault_labels[trap])
-	    continue;
-
-	p += sprintf(p, "\n%3d: ", trap);
-
-	for_each_online_cpu(cpu) {
-	    p += sprintf(p, "%12u", rthal_realtime_faults[cpu][trap]);
-	}
-
-	p += sprintf(p, "    (%s)", rthal_fault_labels[trap]);
-    }
-
-    p += sprintf(p, "\n");
-
-    len = p - page - off;
-    if (len <= off + count)
-	*eof = 1;
-    *start = page + off;
-    if (len > count)
-	len = count;
-    if (len < 0)
-	len = 0;
-
-    return len;
-}
-
-static int apc_read_proc(char *page,
-			 char **start,
-			 off_t off, int count, int *eof, void *data)
-{
-    int len = 0, cpu, apc;
-    char *p = page;
-
-    p += sprintf(p, "APC ");
-
-    for_each_online_cpu(cpu) {
-	p += sprintf(p, "         CPU%d", cpu);
-    }
-
-    for (apc = 0; apc < BITS_PER_LONG; apc++) {
-	if (!test_bit(apc, &rthal_apc_map))
-	    continue;           /* Not hooked. */
-
-	p += sprintf(p, "\n%3d: ", apc);
-
-	for_each_online_cpu(cpu) {
-	    p += sprintf(p, "%12lu", rthal_apc_table[apc].hits[cpu]);
-	}
-
-	if (rthal_apc_table[apc].name)
-	    p += sprintf(p, "    (%s)", rthal_apc_table[apc].name);
-    }
-
-    p += sprintf(p, "\n");
-
-    len = p - page - off;
-    if (len <= off + count)
-	*eof = 1;
-    *start = page + off;
-    if (len > count)
-	len = count;
-    if (len < 0)
-	len = 0;
-
-    return len;
-}
-
-struct proc_dir_entry *rthal_add_proc_leaf(const char *name,
-					   read_proc_t rdproc,
-					   write_proc_t wrproc,
-					   void *data,
-					   struct proc_dir_entry *parent)
-{
-	int mode = wrproc ? 0644 : 0444;
-	struct proc_dir_entry *entry;
-
-	entry = create_proc_entry(name, mode, parent);
-	if (entry == NULL)
-		return NULL;
-
-	entry->nlink = 1;
-	entry->data = data;
-	entry->read_proc = rdproc;
-	entry->write_proc = wrproc;
-	wrap_proc_dir_entry_owner(entry);
-
-	return entry;
-}
-EXPORT_SYMBOL_GPL(rthal_add_proc_leaf);
-
-struct proc_dir_entry *rthal_add_proc_seq(const char *name,
-					  struct file_operations *fops,
-					  size_t size,
-					  struct proc_dir_entry *parent)
-{
-	struct proc_dir_entry *entry;
-
-	entry = create_proc_entry(name, 0, parent);
-	if (entry == NULL)
-		return NULL;
-
-	entry->proc_fops = fops;
-	wrap_proc_dir_entry_owner(entry);
-
-	if (size)
-		entry->size = size;
-
-	return entry;
-}
-EXPORT_SYMBOL_GPL(rthal_add_proc_seq);
-
-static int rthal_proc_register(void)
-{
-	rthal_proc_root = create_proc_entry("xenomai", S_IFDIR, 0);
-	if (rthal_proc_root == NULL) {
-		printk(KERN_ERR "Xenomai: Unable to initialize /proc/xenomai.\n");
-		return -1;
-	}
-
-	wrap_proc_dir_entry_owner(rthal_proc_root);
-
-	rthal_add_proc_leaf("hal", &hal_read_proc, NULL, NULL, rthal_proc_root);
-	rthal_add_proc_leaf("faults",
-			    &faults_read_proc, NULL, NULL, rthal_proc_root);
-	rthal_add_proc_leaf("apc", &apc_read_proc, NULL, NULL, rthal_proc_root);
-
-	rthal_nmi_proc_register();
-
-	return 0;
-}
-
-static void rthal_proc_unregister(void)
-{
-    rthal_nmi_proc_unregister();
-    remove_proc_entry("hal", rthal_proc_root);
-    remove_proc_entry("faults", rthal_proc_root);
-    remove_proc_entry("apc", rthal_proc_root);
-    remove_proc_entry("xenomai", NULL);
-}
-
-#endif /* CONFIG_PROC_FS */
-
->>>>>>> 8400dd54
 int rthal_init(void)
 {
     int err;
@@ -836,11 +641,7 @@
 #endif
 	    printk(KERN_ERR "Xenomai: Domain registration failed (%d).\n", err);
 
-<<<<<<< HEAD
         goto fail;
-=======
-	goto out_proc_unregister;
->>>>>>> 8400dd54
     }
 
     return 0;
